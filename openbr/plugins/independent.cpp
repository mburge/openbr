--- conflicted
+++ resolved
@@ -20,11 +20,7 @@
     const bool atLeast = instances < 0;
     instances = abs(instances);
 
-<<<<<<< HEAD
-    QList<QString> allLabels = templates.get<QString>(inputVariable);
-=======
-    QList<QString> allLabels = File::get<QString>(templates, "Subject");
->>>>>>> f698c063
+    QList<QString> allLabels = File::get<QString>(templates, inputVariable);
     QList<QString> uniqueLabels = allLabels.toSet().toList();
     qSort(uniqueLabels);
 
