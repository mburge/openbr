--- conflicted
+++ resolved
@@ -72,15 +72,9 @@
             (src.file.contains("Affine_2") || twoPoints)) {
             srcPoints[0] = OpenCVUtils::toPoint(src.file.get<QPointF>("Affine_0"));
             srcPoints[1] = OpenCVUtils::toPoint(src.file.get<QPointF>("Affine_1"));
-<<<<<<< HEAD
 
             dst.file.set("Affine_0", OpenCVUtils::fromPoint(dstPoints[0]));
             dst.file.set("Affine_1", OpenCVUtils::fromPoint(dstPoints[1]));
-
-=======
-            dst.file.set("Affine_0", OpenCVUtils::fromPoint(dstPoints[0]));
-            dst.file.set("Affine_1", OpenCVUtils::fromPoint(dstPoints[1]));
->>>>>>> 97ba2956
             if (!twoPoints) srcPoints[2] = OpenCVUtils::toPoint(src.file.get<QPointF>("Affine_2"));
         } else {
             const QList<Point2f> landmarks = OpenCVUtils::toPoints(src.file.points());
