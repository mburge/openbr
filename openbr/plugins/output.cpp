--- conflicted
+++ resolved
@@ -146,13 +146,8 @@
         QStringList lines;
         if (file.baseName() != "terminal") lines.append(QString("Query,Target,Mask,Similarity%1").arg(keys));
 
-<<<<<<< HEAD
-        QList<QString> queryLabels = queryFiles.get<QString>("Label");
-        QList<QString> targetLabels = targetFiles.get<QString>("Label");
-=======
-        QList<QString> queryLabels = File::get<QString>(queryFiles, "Subject");
-        QList<QString> targetLabels = File::get<QString>(targetFiles, "Subject");
->>>>>>> f698c063
+        QList<QString> queryLabels = File::get<QString>(queryFiles, "Label");
+        QList<QString> targetLabels = File::get<QString>(targetFiles, "Label");
 
         for (int i=0; i<queryFiles.size(); i++) {
             for (int j=(selfSimilar ? i+1 : 0); j<targetFiles.size(); j++) {
